---
source: apollo-router/src/configuration/mod.rs
<<<<<<< HEAD
assertion_line: 433
=======
assertion_line: 420
>>>>>>> 4f608726
expression: config

---
server:
  listen: "127.0.0.1:4001"
  cors:
    allow_any_origin: ~
    allow_credentials: ~
    allow_headers:
      - Content-Type
    expose_headers: ~
    origins:
      - studio.apollographql.com
    methods:
      - GET
      - PUT
subgraphs:
  accounts:
    routing_url: "http://localhost:4001/graphql"
    layers: []
  inventory:
    routing_url: "http://localhost:4004/graphql"
    layers: []
  products:
    routing_url: "http://localhost:4003/graphql"
    layers: []
  reviews:
    routing_url: "http://localhost:4002/graphql"
    layers: []
opentelemetry: ~
<<<<<<< HEAD
plugins: {}
=======
spaceport: ~
graph: ~
>>>>>>> 4f608726
<|MERGE_RESOLUTION|>--- conflicted
+++ resolved
@@ -1,10 +1,6 @@
 ---
 source: apollo-router/src/configuration/mod.rs
-<<<<<<< HEAD
-assertion_line: 433
-=======
-assertion_line: 420
->>>>>>> 4f608726
+assertion_line: 491
 expression: config
 
 ---
@@ -35,9 +31,6 @@
     routing_url: "http://localhost:4002/graphql"
     layers: []
 opentelemetry: ~
-<<<<<<< HEAD
 plugins: {}
-=======
 spaceport: ~
 graph: ~
->>>>>>> 4f608726

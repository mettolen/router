//! Tracing configuration for apollo telemetry.
// With regards to ELv2 licensing, this entire file is license key functionality
use opentelemetry::sdk::trace::BatchSpanProcessor;
use opentelemetry::sdk::trace::Builder;
use serde::Serialize;
use tower::BoxError;

use crate::plugins::telemetry::apollo::Config;
use crate::plugins::telemetry::apollo_exporter::proto::Trace;
use crate::plugins::telemetry::config;
use crate::plugins::telemetry::tracing::apollo_telemetry;
use crate::plugins::telemetry::tracing::TracingConfigurator;

impl TracingConfigurator for Config {
<<<<<<< HEAD
    fn apply(&self, builder: Builder, trace_config: &config::Trace) -> Result<Builder, BoxError> {
        tracing::info!(
            "configuring Apollo tracing: {}",
            self.batch_processor.as_ref().cloned().unwrap_or_default()
        );
=======
    fn apply(&self, builder: Builder, _trace_config: &config::Trace) -> Result<Builder, BoxError> {
        tracing::debug!("configuring Apollo tracing");
>>>>>>> 802a1812
        Ok(match self {
            Config {
                endpoint: Some(endpoint),
                apollo_key: Some(key),
                apollo_graph_ref: Some(reference),
                schema_id,
                buffer_size,
                field_level_instrumentation_sampler,
                expose_trace_id,
                ..
            } => {
                tracing::debug!("configuring exporter to Studio");

                let exporter = apollo_telemetry::Exporter::builder()
                    .expose_trace_id_config(expose_trace_id.clone())
                    .endpoint(endpoint.clone())
                    .apollo_key(key)
                    .apollo_graph_ref(reference)
                    .schema_id(schema_id)
                    .buffer_size(*buffer_size)
                    .and_field_execution_sampler(field_level_instrumentation_sampler.clone())
                    .build()?;
                builder.with_span_processor(
                    BatchSpanProcessor::builder(exporter, opentelemetry::runtime::Tokio)
                        .with_batch_config(
                            self.batch_processor
                                .as_ref()
                                .cloned()
                                .unwrap_or_default()
                                .into(),
                        )
                        .build(),
                )
            }
            _ => builder,
        })
    }
}

// List of signature and trace by request_id
#[derive(Default, Debug, Serialize)]
pub(crate) struct TracesReport {
    // signature and trace
    pub(crate) traces: Vec<(String, Trace)>,
}<|MERGE_RESOLUTION|>--- conflicted
+++ resolved
@@ -12,16 +12,8 @@
 use crate::plugins::telemetry::tracing::TracingConfigurator;
 
 impl TracingConfigurator for Config {
-<<<<<<< HEAD
-    fn apply(&self, builder: Builder, trace_config: &config::Trace) -> Result<Builder, BoxError> {
-        tracing::info!(
-            "configuring Apollo tracing: {}",
-            self.batch_processor.as_ref().cloned().unwrap_or_default()
-        );
-=======
     fn apply(&self, builder: Builder, _trace_config: &config::Trace) -> Result<Builder, BoxError> {
         tracing::debug!("configuring Apollo tracing");
->>>>>>> 802a1812
         Ok(match self {
             Config {
                 endpoint: Some(endpoint),

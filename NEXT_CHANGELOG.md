# Changelog for the next release

All notable changes to Router will be documented in this file.

This project adheres to [Semantic Versioning](https://semver.org/spec/v2.0.0.html).

<!-- <THIS IS AN EXAMPLE, DO NOT REMOVE>

# [x.x.x] (unreleased) - 2022-mm-dd
> Important: X breaking changes below, indicated by **❗ BREAKING ❗**
## ❗ BREAKING ❗
## 🚀 Features
## 🐛 Fixes
## 🛠 Maintenance
## 📚 Documentation

## Example section entry format

### Headline ([Issue #ISSUE_NUMBER](https://github.com/apollographql/router/issues/ISSUE_NUMBER))

Description! And a link to a [reference](http://url)

By [@USERNAME](https://github.com/USERNAME) in https://github.com/apollographql/router/pull/PULL_NUMBER
-->

# [x.x.x] (unreleased) - 2022-mm-dd

## ❗ BREAKING ❗

<<<<<<< HEAD
### Configuration: Update metrics and healthcheck web endpoints, and make them configurable ([#1500](https://github.com/apollographql/router/issues/1500))

The web endpoints exposed by the router by default listen to 120.0.0.1 by default, and the ports and paths for health check and prometheus have changed.

Here's the list of the endpoints exposed by the router:

- GraphQL: http://127.0.0.1:4000/ (unchanged)
- The GraphQL sandbox: http://127.0.0.1:4000/ (unchanged)
- Prometheus metrics: http://127.0.0.1:9090/metrics (used to be http://127.0.0.1:4000/plugins/apollo.telemetry/prometheus)
- Healthcheck: http://127.0.0.1:9090/health (used to be http://127.0.0.1:4000/.well-known/apollo/server-health)

While you could previously only customize the path for these endpoints, you can now customize the full IP address, PORT and PATH.

In order to enable this new feature, various `server` attributes such as `listen`, `graphql_path` and `landing_page` moved to more relevant sections.
Likewise, `introspection` has moved from the `server` section to the `graphql` section:

This previous configuration: 
```yaml
server:
  listen: 127.0.0.1:4000
  graphql_path: /graphql
  health_check_path: /health
  introspection: true
  landing_page: true
telemetry:
  metrics:
    prometheus:
      enabled: true
```

Now becomes:
```yaml
# landing_page configuration
sandbox:
  listen: 127.0.0.1:4000
  path: /
# graphql_path configuration
graphql:
  listen: 127.0.0.1:4000
  path: /
# health_check_path confiiguration
health-check:
  listen: 127.0.0.1:9090
  path: /health
# prometheus scraper configuration
telemetry:
  metrics:
    prometheus:
      listen: 127.0.0.1:9090
      path: /metrics
      enabled: true
```

By [@o0Ignition0o](https://github.com/o0Ignition0o) in https://github.com/apollographql/router/pull/1718

=======
### `apollo-spaceport` and `uplink` are now part of `apollo-router` ([Issue #491](https://github.com/apollographql/router/issues/491))

Instead of being dependencies, they are now part of the `apollo-router` crate.
Therefore, they can not longer be used separately.

By [@SimonSapin](https://github.com/SimonSapin) in https://github.com/apollographql/router/pull/1751
>>>>>>> fdce43ca

### Remove over-exposed functions from the public API ([PR #1746](https://github.com/apollographql/router/pull/1746))

The following functions are only required for router implementation, so removing from external API.
subgraph::new_from_response
supergraph::new_from_response
supergraph::new_from_graphql_response

By [@garypen](https://github.com/garypen) in https://github.com/apollographql/router/pull/1746

### Span client_name and client_version attributes renamed ([#1514](https://github.com/apollographql/router/issues/1514))
OpenTelemetry attributes should be grouped by `.` rather than `_`, therefore the following attributes have changed:

* `client_name` => `client.name`
* `client_version` => `client.version`

By [@BrynCooke](https://github.com/BrynCooke) in https://github.com/apollographql/router/pull/1514

## 🚀 Features

### Provide access to the supergraph SDL from rhai scripts ([Issue #1735](https://github.com/apollographql/router/issues/1735))

There is a new global constant `apollo_sdl` which can be use to read the
supergraph SDL as a string.

By [@garypen](https://github.com/garypen) in https://github.com/apollographql/router/pull/1737

### Add federated tracing support to Apollo studio usage reporting ([#1514](https://github.com/apollographql/router/issues/1514))

Add support of [federated tracing](https://www.apollographql.com/docs/federation/metrics/) in Apollo Studio:

```yaml
telemetry:
    apollo:
        # The percentage of requests will include HTTP request and response headers in traces sent to Apollo Studio.
        # This is expensive and should be left at a low value.
        # This cannot be higher than tracing->trace_config->sampler
        field_level_instrumentation_sampler: 0.01 # (default)
        
        # Include HTTP request and response headers in traces sent to Apollo Studio
        send_headers: # other possible values are all, only (with an array), except (with an array), none (by default)
            except: # Send all headers except referer
            - referer

        # Send variable values in Apollo in traces sent to Apollo Studio
        send_variable_values: # other possible values are all, only (with an array), except (with an array), none (by default)
            except: # Send all variable values except for variable named first
            - first
    tracing:
        trace_config:
            sampler: 0.5 # The percentage of requests that will generate traces (a rate or `always_on` or `always_off`)
```

By [@BrynCooke](https://github.com/BrynCooke) & [@bnjjj](https://github.com/bnjjj) & [@o0Ignition0o](https://github.com/o0Ignition0o) in https://github.com/apollographql/router/pull/1514

### Add support for `tokio-console` ([PR #1632](https://github.com/apollographql/router/issues/1632))

to aid in debugging the router, this adds support for [tokio-console](https://github.com/tokio-rs/console), enabled by a Cargo feature.

To run the router with tokio-console, build it with `RUSTFLAGS="--cfg tokio_unstable" cargo run --features console`.

By [@Geal](https://github.com/Geal) in https://github.com/apollographql/router/pull/1632

### Restore the ability to specify custom schema and configuration sources ([#1733](https://github.com/apollographql/router/issues/1733))
You may now specify custom schema and config sources when constructing an executable.
```rust
Executable::builder()
  .shutdown(ShutdownSource::None)
  .schema(SchemaSource::Stream(schemas))
  .config(ConfigurationSource::Stream(configs))
  .start()
  .await
```
By [@BrynCooke](https://github.com/BrynCooke) in https://github.com/apollographql/router/pull/1734

## 🐛 Fixes

### Set correctly hasNext for the last chunk of a deferred response ([#1687](https://github.com/apollographql/router/issues/1687))

You no longer will receive a last chunk `{"hasNext": false}` in a deferred response.

By [@bnjjj](https://github.com/bnjjj) in https://github.com/apollographql/router/pull/1736

## 🛠 Maintenance

### Add errors vec in `QueryPlannerResponse` to handle errors in `query_planning_service` ([PR #1504](https://github.com/apollographql/router/pull/1504))

We changed `QueryPlannerResponse` to:

+ Add a `Vec<apollo_router::graphql::Error>`
+ Make the query plan optional, so that it is not present when the query planner encountered a fatal error. Such an error would be in the `Vec`

By [@bnjjj](https://github.com/bnjjj) in https://github.com/apollographql/router/pull/1504

### Disable compression of multipart HTTP responses ([Issue #1572](https://github.com/apollographql/router/issues/1572))

For features such a `@defer`, the Router may send a stream of multiple GraphQL responses
in a single HTTP response.
The body of the HTTP response is a single byte stream.
When HTTP compression is used, that byte stream is compressed as a whole.
Due to limitations in current versions of the `async-compression` crate,
[issue #1572](https://github.com/apollographql/router/issues/1572) was a bug where
some GraphQL responses might not be sent to the client until more of them became available.
This buffering yields better compression, but defeats the point of `@defer`.

Our previous work-around involved a patched `async-compression`,
which was not trivial to apply when using the Router as a dependency
since [Cargo patching](https://doc.rust-lang.org/cargo/reference/overriding-dependencies.html)
is done in a project’s root `Cargo.toml`.

The Router now reverts to using unpatched `async-compression`,
and instead disables compression of multipart responses.
We aim to re-enable compression soon, with a proper solution that is being designed in
<https://github.com/Nemo157/async-compression/issues/154>.

By [@SimonSapin](https://github.com/SimonSapin) in https://github.com/apollographql/router/pull/1749

## 📚 Documentation<|MERGE_RESOLUTION|>--- conflicted
+++ resolved
@@ -27,7 +27,6 @@
 
 ## ❗ BREAKING ❗
 
-<<<<<<< HEAD
 ### Configuration: Update metrics and healthcheck web endpoints, and make them configurable ([#1500](https://github.com/apollographql/router/issues/1500))
 
 The web endpoints exposed by the router by default listen to 120.0.0.1 by default, and the ports and paths for health check and prometheus have changed.
@@ -83,14 +82,12 @@
 
 By [@o0Ignition0o](https://github.com/o0Ignition0o) in https://github.com/apollographql/router/pull/1718
 
-=======
 ### `apollo-spaceport` and `uplink` are now part of `apollo-router` ([Issue #491](https://github.com/apollographql/router/issues/491))
 
 Instead of being dependencies, they are now part of the `apollo-router` crate.
 Therefore, they can not longer be used separately.
 
 By [@SimonSapin](https://github.com/SimonSapin) in https://github.com/apollographql/router/pull/1751
->>>>>>> fdce43ca
 
 ### Remove over-exposed functions from the public API ([PR #1746](https://github.com/apollographql/router/pull/1746))
 
